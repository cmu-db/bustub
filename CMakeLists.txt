--- conflicted
+++ resolved
@@ -6,12 +6,7 @@
 
 project(BusTub
         VERSION 2019.1
-<<<<<<< HEAD
-        DESCRIPTION "The BusTub Relational Database Management System (Educational)."
-        #HOMEPAGE_URL "https://github.com/cmu-db/bustub"
-=======
         DESCRIPTION "The BusTub Relational Database Management System (Educational) @ https://github.com/cmu-db/bustub"
->>>>>>> add728a5
         LANGUAGES C CXX
         )
 
