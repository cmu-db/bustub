//===----------------------------------------------------------------------===//
//
//                         BusTub
//
// aggregation_executor.h
//
// Identification: src/include/execution/executors/aggregation_executor.h
//
// Copyright (c) 2015-2021, Carnegie Mellon University Database Group
//
//===----------------------------------------------------------------------===//

#pragma once

#include <memory>
#include <unordered_map>
#include <utility>
#include <vector>

#include "common/util/hash_util.h"
#include "container/hash/hash_function.h"
#include "execution/executor_context.h"
#include "execution/executors/abstract_executor.h"
#include "execution/expressions/abstract_expression.h"
#include "execution/plans/aggregation_plan.h"
#include "storage/table/tuple.h"
#include "type/value_factory.h"

namespace bustub {

/**
 * A simplified hash table that has all the necessary functionality for aggregations.
 */
class SimpleAggregationHashTable {
 public:
  /**
   * Construct a new SimpleAggregationHashTable instance.
   * @param agg_exprs the aggregation expressions
   * @param agg_types the types of aggregations
   */
  SimpleAggregationHashTable(const std::vector<AbstractExpressionRef> &agg_exprs,
                             const std::vector<AggregationType> &agg_types)
      : agg_exprs_{agg_exprs}, agg_types_{agg_types} {}

  /** @return The initial aggregate value for this aggregation executor */
  auto GenerateInitialAggregateValue() -> AggregateValue {
    std::vector<Value> values{};
    for (const auto &agg_type : agg_types_) {
      switch (agg_type) {
        case AggregationType::CountStarAggregate:
          // Count start starts at zero.
          values.emplace_back(ValueFactory::GetIntegerValue(0));
          break;
        case AggregationType::CountAggregate:
        case AggregationType::SumAggregate:
        case AggregationType::MinAggregate:
        case AggregationType::MaxAggregate:
          // Others starts at null.
          values.emplace_back(ValueFactory::GetNullValueByType(TypeId::INTEGER));
          break;
      }
    }
    return {values};
  }

  /**
   * TODO(Student)
   *
   * Combines the input into the aggregation result.
   * @param[out] result The output aggregate value
   * @param input The input value
   */
  void CombineAggregateValues(AggregateValue *result, const AggregateValue &input) {
    for (uint32_t i = 0; i < agg_exprs_.size(); i++) {
      switch (agg_types_[i]) {
        case AggregationType::CountStarAggregate:
        case AggregationType::CountAggregate:
        case AggregationType::SumAggregate:
        case AggregationType::MinAggregate:
        case AggregationType::MaxAggregate:
          break;
      }
    }
  }

  /**
   * Inserts a value into the hash table and then combines it with the current aggregation.
   * @param agg_key the key to be inserted
   * @param agg_val the value to be inserted
   */
  void InsertCombine(const AggregateKey &agg_key, const AggregateValue &agg_val) {
    if (ht_.count(agg_key) == 0) {
      ht_.insert({agg_key, GenerateInitialAggregateValue()});
    }
    CombineAggregateValues(&ht_[agg_key], agg_val);
  }

  /**
   * Clear the hash table
   */
  void Clear() { ht_.clear(); }

  /** An iterator over the aggregation hash table */
  class Iterator {
   public:
    /** Creates an iterator for the aggregate map. */
    explicit Iterator(std::unordered_map<AggregateKey, AggregateValue>::const_iterator iter) : iter_{iter} {}

    /** @return The key of the iterator */
    auto Key() -> const AggregateKey & { return iter_->first; }

    /** @return The value of the iterator */
    auto Val() -> const AggregateValue & { return iter_->second; }

    /** @return The iterator before it is incremented */
    auto operator++() -> Iterator & {
      ++iter_;
      return *this;
    }

    /** @return `true` if both iterators are identical */
    auto operator==(const Iterator &other) -> bool { return this->iter_ == other.iter_; }

    /** @return `true` if both iterators are different */
    auto operator!=(const Iterator &other) -> bool { return this->iter_ != other.iter_; }

   private:
    /** Aggregates map */
    std::unordered_map<AggregateKey, AggregateValue>::const_iterator iter_;
  };

  /** @return Iterator to the start of the hash table */
  auto Begin() -> Iterator { return Iterator{ht_.cbegin()}; }

  /** @return Iterator to the end of the hash table */
  auto End() -> Iterator { return Iterator{ht_.cend()}; }

 private:
  /** The hash table is just a map from aggregate keys to aggregate values */
  std::unordered_map<AggregateKey, AggregateValue> ht_{};
  /** The aggregate expressions that we have */
  const std::vector<AbstractExpressionRef> &agg_exprs_;
  /** The types of aggregations that we have */
  const std::vector<AggregationType> &agg_types_;
};

/**
 * AggregationExecutor executes an aggregation operation (e.g. COUNT, SUM, MIN, MAX)
 * over the tuples produced by a child executor.
 */
class AggregationExecutor : public AbstractExecutor {
 public:
  /**
   * Construct a new AggregationExecutor instance.
   * @param exec_ctx The executor context
   * @param plan The insert plan to be executed
   * @param child_executor The child executor from which inserted tuples are pulled (may be `nullptr`)
   */
  AggregationExecutor(ExecutorContext *exec_ctx, const AggregationPlanNode *plan,
                      std::unique_ptr<AbstractExecutor> &&child_executor);

  /** Initialize the aggregation */
  void Init() override;

  /**
   * Yield the next tuple from the insert.
   * @param[out] tuple The next tuple produced by the aggregation
   * @param[out] rid The next tuple RID produced by the aggregation
   * @return `true` if a tuple was produced, `false` if there are no more tuples
   */
  auto Next(Tuple *tuple, RID *rid) -> bool override;

  /** @return The output schema for the aggregation */
  auto GetOutputSchema() const -> const Schema & override { return plan_->OutputSchema(); };

  /** Do not use or remove this function, otherwise you will get zero points. */
  auto GetChildExecutor() const -> const AbstractExecutor *;

 private:
  /** @return The tuple as an AggregateKey */
  auto MakeAggregateKey(const Tuple *tuple) -> AggregateKey {
    std::vector<Value> keys;
    for (const auto &expr : plan_->GetGroupBys()) {
      keys.emplace_back(expr->Evaluate(tuple, child_executor_->GetOutputSchema()));
    }
    return {keys};
  }

  /** @return The tuple as an AggregateValue */
  auto MakeAggregateValue(const Tuple *tuple) -> AggregateValue {
    std::vector<Value> vals;
    for (const auto &expr : plan_->GetAggregates()) {
      vals.emplace_back(expr->Evaluate(tuple, child_executor_->GetOutputSchema()));
    }
    return {vals};
  }

 private:
  /** The aggregation plan node */
  const AggregationPlanNode *plan_;

  /** The child executor that produces tuples over which the aggregation is computed */
<<<<<<< HEAD
  std::unique_ptr<AbstractExecutor> child_;

=======
  std::unique_ptr<AbstractExecutor> child_executor_;
>>>>>>> 83efc2a8
  /** Simple aggregation hash table */
  // TODO(Student): Uncomment SimpleAggregationHashTable aht_;

  /** Simple aggregation hash table iterator */
  // TODO(Student): Uncomment SimpleAggregationHashTable::Iterator aht_iterator_;
};
}  // namespace bustub<|MERGE_RESOLUTION|>--- conflicted
+++ resolved
@@ -200,12 +200,8 @@
   const AggregationPlanNode *plan_;
 
   /** The child executor that produces tuples over which the aggregation is computed */
-<<<<<<< HEAD
-  std::unique_ptr<AbstractExecutor> child_;
-
-=======
   std::unique_ptr<AbstractExecutor> child_executor_;
->>>>>>> 83efc2a8
+
   /** Simple aggregation hash table */
   // TODO(Student): Uncomment SimpleAggregationHashTable aht_;
 
