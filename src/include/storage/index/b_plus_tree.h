--- conflicted
+++ resolved
@@ -1,13 +1,3 @@
-//===----------------------------------------------------------------------===//
-//
-//                         CMU-DB Project (15-445/645)
-//                         ***DO NO SHARE PUBLICLY***
-//
-// Identification: src/include/index/b_plus_tree.h
-//
-// Copyright (c) 2018, Carnegie Mellon University Database Group
-//
-//===----------------------------------------------------------------------===//
 /**
  * b_plus_tree.h
  *
@@ -38,13 +28,12 @@
 
 namespace bustub {
 
-<<<<<<< HEAD
 #define BPLUSTREE_TYPE BPlusTree<KeyType, ValueType, KeyComparator>
 
 struct PrintableBPlusTree;
 
-=======
->>>>>>> 826e81c6
+namespace bustub {
+
 /**
  * @brief Definition of the Context class.
  *
@@ -70,6 +59,7 @@
 };
 
 #define BPLUSTREE_TYPE BPlusTree<KeyType, ValueType, KeyComparator>
+
 // Main class providing the API for the Interactive B+ Tree.
 INDEX_TEMPLATE_ARGUMENTS
 class BPlusTree {
@@ -134,12 +124,6 @@
 
   void PrintTree(page_id_t page_id, const BPlusTreePage *page);
 
-  void Dump() {
-    for (auto &f : log) {
-      std::cout << f << std::endl;
-    }
-  }
-
   /**
    * @brief Convert A B+ tree into a Printable B+ tree
    *
@@ -161,7 +145,6 @@
 /**
  * @brief for test only. PrintableBPlusTree is a printalbe B+ tree.
  * We first convert B+ tree into a printable B+ tree and the print it.
- *
  */
 struct PrintableBPlusTree {
   int size_;
@@ -174,22 +157,22 @@
    *
    * @param out_buf
    */
-  void Print(std::string *out_buf) {
+  void Print(std::ostream out_buf) {
     std::vector<PrintableBPlusTree *> que = {this};
     while (!que.empty()) {
       std::vector<PrintableBPlusTree *> new_que;
 
       for (auto &t : que) {
         int padding = (t->size_ - t->keys_.size()) / 2;
-        out_buf->append(padding, ' ');
-        out_buf->append(t->keys_);
-        out_buf->append(padding, ' ');
+        out_buf << std::string(padding, ' ');
+        out_buf << t->keys_;
+        out_buf << std::string(padding, ' ');
 
         for (auto &c : t->children_) {
           new_que.push_back(&c);
         }
       }
-      out_buf->append("\n");
+      out_buf << "\n";
       que = new_que;
     }
   }
