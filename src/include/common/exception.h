--- conflicted
+++ resolved
@@ -59,13 +59,8 @@
    * Construct a new Exception instance.
    * @param message The exception message
    */
-<<<<<<< HEAD
-  explicit Exception(const std::string &message)
-      : std::runtime_error(message), type_(ExceptionType::INVALID), stack_trace_info_(StackTrace(true)) {
-=======
   explicit Exception(const std::string &message, bool print = true)
       : std::runtime_error(message), type_(ExceptionType::INVALID) {
->>>>>>> cda2f2bd
 #ifndef NDEBUG
     if (print) {
       std::string exception_message = "Message :: " + message + "\n";
@@ -102,7 +97,7 @@
    *  std::abort();
    * }
    */
-  auto PrintStackTrace() const -> std::string { return stack_trace_info_; }
+  auto PrintStackTrace() const -> std::string { return StackTrace(true); }
 
   auto StackTrace(bool demangle) -> std::string {
     std::string stack;
@@ -183,7 +178,6 @@
 
  private:
   ExceptionType type_;
-  std::string stack_trace_info_;
 };
 
 class NotImplementedException : public Exception {
