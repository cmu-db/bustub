#include <algorithm>
#include <iterator>
#include <memory>
#include <optional>
#include <vector>
#include "binder/binder.h"
#include "binder/bound_expression.h"
#include "binder/bound_order_by.h"
#include "binder/bound_statement.h"
#include "binder/bound_table_ref.h"
#include "binder/expressions/bound_agg_call.h"
#include "binder/expressions/bound_alias.h"
#include "binder/expressions/bound_binary_op.h"
#include "binder/expressions/bound_column_ref.h"
#include "binder/expressions/bound_constant.h"
#include "binder/expressions/bound_star.h"
#include "binder/expressions/bound_unary_op.h"
#include "binder/statement/explain_statement.h"
#include "binder/statement/select_statement.h"
#include "binder/table_ref/bound_base_table_ref.h"
#include "binder/table_ref/bound_cross_product_ref.h"
#include "binder/table_ref/bound_expression_list_ref.h"
#include "binder/table_ref/bound_join_ref.h"
#include "binder/table_ref/bound_subquery_ref.h"
#include "binder/tokens.h"
#include "catalog/catalog.h"
#include "common/exception.h"
#include "common/macros.h"
#include "common/util/string_util.h"
#include "fmt/core.h"
#include "fmt/format.h"
#include "fmt/ranges.h"
#include "nodes/nodes.hpp"
#include "nodes/parsenodes.hpp"
#include "nodes/primnodes.hpp"
#include "pg_definitions.hpp"
#include "postgres_parser.hpp"
#include "type/type_id.h"
#include "type/value_factory.h"

namespace bustub {

auto Binder::BindValuesList(duckdb_libpgquery::PGList *list) -> std::unique_ptr<BoundExpressionListRef> {
  std::vector<std::vector<std::unique_ptr<BoundExpression>>> all_values;

  for (auto value_list = list->head; value_list != nullptr; value_list = value_list->next) {
    auto target = static_cast<duckdb_libpgquery::PGList *>(value_list->data.ptr_value);

    auto values = BindExpressionList(target);

    if (!all_values.empty()) {
      if (all_values[0].size() != values.size()) {
        throw bustub::Exception("values must have the same length");
      }
    }
    all_values.push_back(std::move(values));
  }

  if (all_values.empty()) {
    throw bustub::Exception("at least one row of values should be provided");
  }

  return std::make_unique<BoundExpressionListRef>(std::move(all_values), "<unnamed>");
}

auto Binder::BindRangeSubselect(duckdb_libpgquery::PGRangeSubselect *root) -> std::unique_ptr<BoundTableRef> {
  auto subquery = BindSelect(reinterpret_cast<duckdb_libpgquery::PGSelectStmt *>(root->subquery));
  if (root->lateral) {
    throw NotImplementedException("LATERAL in subquery is not supported");
  }

  std::vector<std::vector<std::string>> select_list_name;

  for (const auto &col : subquery->select_list_) {
    switch (col->type_) {
      case ExpressionType::COLUMN_REF: {
        const auto &column_ref_expr = dynamic_cast<const BoundColumnRef &>(*col);
        select_list_name.push_back(column_ref_expr.col_name_);
        continue;
      }
      case ExpressionType::ALIAS: {
        const auto &alias_expr = dynamic_cast<const BoundAlias &>(*col);
        select_list_name.push_back(std::vector{alias_expr.alias_});
        continue;
      }
      default:
        select_list_name.push_back(std::vector{fmt::format("__item#{}", universal_id_++)});
        continue;
    }
  }

  if (root->alias != nullptr) {
    return std::make_unique<BoundSubqueryRef>(std::move(subquery), std::move(select_list_name),
                                              std::string(root->alias->aliasname));
  }
  return std::make_unique<BoundSubqueryRef>(std::move(subquery), std::move(select_list_name),
                                            fmt::format("__subquery#{}", universal_id_++));
}

auto Binder::BindSelect(duckdb_libpgquery::PGSelectStmt *pg_stmt) -> std::unique_ptr<SelectStatement> {
  auto ctx_guard = NewContext();
  // Bind VALUES clause.
  if (pg_stmt->valuesLists != nullptr) {
    auto values_list_name = fmt::format("__values#{}", universal_id_++);
    auto value_list = BindValuesList(pg_stmt->valuesLists);
    value_list->identifier_ = values_list_name;
    std::vector<std::unique_ptr<BoundExpression>> exprs;
    size_t expr_length = value_list->values_[0].size();
    for (size_t i = 0; i < expr_length; i++) {
      exprs.emplace_back(std::make_unique<BoundColumnRef>(std::vector{values_list_name, fmt::format("{}", i)}));
    }
    return std::make_unique<SelectStatement>(
        std::move(value_list), std::move(exprs), std::make_unique<BoundExpression>(),
        std::vector<std::unique_ptr<BoundExpression>>{}, std::make_unique<BoundExpression>(),
        std::make_unique<BoundExpression>(), std::make_unique<BoundExpression>(),
        std::vector<std::unique_ptr<BoundOrderBy>>{}, false);
  }

  // Bind FROM clause.
  auto table = BindFrom(pg_stmt->fromClause);
  scope_ = table.get();

  // Bind DISTINCT.
  bool is_distinct = false;
  if (pg_stmt->distinctClause != nullptr) {
    auto target = reinterpret_cast<duckdb_libpgquery::PGNode *>(pg_stmt->distinctClause->head->data.ptr_value);
    if (target != nullptr) {
      throw NotImplementedException("DISTINCT ON is not supported");
    }
    is_distinct = true;
  }

  // Bind SELECT list.
  if (pg_stmt->targetList == nullptr) {
    throw bustub::Exception("no select list");
  }

  auto select_list = BindSelectList(pg_stmt->targetList);

  // Bind WHERE clause.
  auto where = std::make_unique<BoundExpression>();
  if (pg_stmt->whereClause != nullptr) {
    where = BindWhere(pg_stmt->whereClause);
  }

  // Bind GROUP BY clause.
  auto group_by = std::vector<std::unique_ptr<BoundExpression>>{};
  if (pg_stmt->groupClause != nullptr) {
    group_by = BindGroupBy(pg_stmt->groupClause);
  }

  // Bind HAVING clause.
  auto having = std::make_unique<BoundExpression>();
  if (pg_stmt->havingClause != nullptr) {
    having = BindHaving(pg_stmt->havingClause);
  }

  auto limit_count = std::make_unique<BoundExpression>();
  // Bind LIMIT clause.
  if (pg_stmt->limitCount != nullptr) {
    limit_count = BindLimitCount(pg_stmt->limitCount);
  }

  // Bind OFFSET clause.
  auto limit_offset = std::make_unique<BoundExpression>();
  if (pg_stmt->limitOffset != nullptr) {
    limit_offset = BindLimitOffset(pg_stmt->limitOffset);
  }

  // Bind ORDER BY clause.
  auto sort = std::vector<std::unique_ptr<BoundOrderBy>>{};
  if (pg_stmt->sortClause != nullptr) {
    sort = BindSort(pg_stmt->sortClause);
  }

  // TODO(chi): If there are any extra args (e.g. group by, having) not supported by the binder,
  // we should have thrown an exception. However, this is too tedious to implement (need to check
  // every field manually). Therefore, I'd prefer warning users that the binder is not complete
  // in project write-ups / READMEs.

  return std::make_unique<SelectStatement>(std::move(table), std::move(select_list), std::move(where),
                                           std::move(group_by), std::move(having), std::move(limit_count),
                                           std::move(limit_offset), std::move(sort), is_distinct);
}

auto Binder::BindFrom(duckdb_libpgquery::PGList *list) -> std::unique_ptr<BoundTableRef> {
  auto ctx_guard = NewContext();
  if (list == nullptr) {
    return std::make_unique<BoundTableRef>(TableReferenceType::EMPTY);
  }
  if (list->length > 1) {
    // Bind cross join.

    // Extract the first node.
    auto c = list->head;
    auto lnode = reinterpret_cast<duckdb_libpgquery::PGNode *>(c->data.ptr_value);
    auto ltable = BindTableRef(lnode);
    c = lnext(c);

    // Extract the second node.
    auto rnode = reinterpret_cast<duckdb_libpgquery::PGNode *>(c->data.ptr_value);
    auto rtable = BindTableRef(rnode);
    c = lnext(c);

    auto result = std::make_unique<BoundCrossProductRef>(std::move(ltable), std::move(rtable));

    // Extract the remaining nodes.
    for (; c != nullptr; c = lnext(c)) {
      auto node = reinterpret_cast<duckdb_libpgquery::PGNode *>(c->data.ptr_value);
      auto table = BindTableRef(node);
      result = std::make_unique<BoundCrossProductRef>(std::move(result), std::move(table));
    }

    /**
     * The result bound tree will be like:
     * ```
     *     O
     *    / \
     *   O   3
     *  / \
     * 1   2
     * ```
     */
    return result;
  }

  auto node = reinterpret_cast<duckdb_libpgquery::PGNode *>(list->head->data.ptr_value);
  return BindTableRef(node);
}

auto Binder::BindJoin(duckdb_libpgquery::PGJoinExpr *root) -> std::unique_ptr<BoundTableRef> {
  auto ctx_guard = NewContext();
  JoinType join_type;
  switch (root->jointype) {
    case duckdb_libpgquery::PG_JOIN_INNER: {
      join_type = JoinType::INNER;
      break;
    }
    case duckdb_libpgquery::PG_JOIN_LEFT: {
      join_type = JoinType::LEFT;
      break;
    }
    case duckdb_libpgquery::PG_JOIN_FULL: {
      join_type = JoinType::OUTER;
      break;
    }
    case duckdb_libpgquery::PG_JOIN_RIGHT: {
      join_type = JoinType::RIGHT;
      break;
    }
    default: {
      throw bustub::Exception(fmt::format("Join type {} not supported", static_cast<int>(root->jointype)));
    }
  }
  auto left_table = BindTableRef(root->larg);
  auto right_table = BindTableRef(root->rarg);
  auto join_ref = std::make_unique<BoundJoinRef>(join_type, std::move(left_table), std::move(right_table), nullptr);
  scope_ = join_ref.get();
  auto condition = BindExpression(root->quals);
  join_ref->condition_ = std::move(condition);
  return join_ref;
}

auto Binder::BindBaseTableRef(std::string table_name, std::optional<std::string> alias)
    -> std::unique_ptr<BoundBaseTableRef> {
  auto table_info = catalog_.GetTable(table_name);
  if (table_info == nullptr) {
    throw bustub::Exception(fmt::format("invalid table {}", table_name));
  }
  return std::make_unique<BoundBaseTableRef>(std::move(table_name), table_info->oid_, std::move(alias),
                                             table_info->schema_);
}

auto Binder::BindRangeVar(duckdb_libpgquery::PGRangeVar *table_ref) -> std::unique_ptr<BoundBaseTableRef> {
  if (table_ref->alias != nullptr) {
    return BindBaseTableRef(table_ref->relname, std::make_optional(table_ref->alias->aliasname));
  }
  return BindBaseTableRef(table_ref->relname, std::nullopt);
}

auto Binder::BindTableRef(duckdb_libpgquery::PGNode *node) -> std::unique_ptr<BoundTableRef> {
  switch (node->type) {
    case duckdb_libpgquery::T_PGRangeVar: {
      return BindRangeVar(reinterpret_cast<duckdb_libpgquery::PGRangeVar *>(node));
    }
    case duckdb_libpgquery::T_PGJoinExpr: {
      return BindJoin(reinterpret_cast<duckdb_libpgquery::PGJoinExpr *>(node));
    }
    case duckdb_libpgquery::T_PGRangeSubselect: {
      return BindRangeSubselect(reinterpret_cast<duckdb_libpgquery::PGRangeSubselect *>(node));
    }
    default:
      throw bustub::Exception(fmt::format("unsupported node type: {}", Binder::NodeTagToString(node->type)));
  }
}

auto Binder::GetAllColumns(const BoundTableRef &scope) -> std::vector<std::unique_ptr<BoundExpression>> {
  switch (scope.type_) {
    case TableReferenceType::BASE_TABLE: {
      const auto &base_table_ref = dynamic_cast<const BoundBaseTableRef &>(scope);
      auto bound_table_name = base_table_ref.GetBoundTableName();
      const auto &schema = base_table_ref.schema_;
      auto columns = std::vector<std::unique_ptr<BoundExpression>>{};
      for (const auto &column : schema.GetColumns()) {
        columns.push_back(std::make_unique<BoundColumnRef>(std::vector{bound_table_name, column.GetName()}));
      }
      return columns;
    }
    case TableReferenceType::CROSS_PRODUCT: {
      const auto &cross_product_ref = dynamic_cast<const BoundCrossProductRef &>(scope);
      auto columns = GetAllColumns(*cross_product_ref.left_);
      auto append_columns = GetAllColumns(*cross_product_ref.right_);
      std::copy(std::make_move_iterator(append_columns.begin()), std::make_move_iterator(append_columns.end()),
                std::back_inserter(columns));
      return columns;
    }
    case TableReferenceType::JOIN: {
      const auto &join_ref = dynamic_cast<const BoundJoinRef &>(scope);
      auto columns = GetAllColumns(*join_ref.left_);
      auto append_columns = GetAllColumns(*join_ref.right_);
      std::copy(std::make_move_iterator(append_columns.begin()), std::make_move_iterator(append_columns.end()),
                std::back_inserter(columns));
      return columns;
    }
    case TableReferenceType::SUBQUERY: {
      const auto &subquery_ref = dynamic_cast<const BoundSubqueryRef &>(scope);
      auto columns = std::vector<std::unique_ptr<BoundExpression>>{};
      for (const auto &col_name : subquery_ref.select_list_name_) {
        columns.emplace_back(BoundColumnRef::Prepend(std::make_unique<BoundColumnRef>(col_name), subquery_ref.alias_));
      }
      return columns;
    }
    default:
      throw bustub::Exception("select * cannot be used with this TableReferenceType");
  }
}

auto Binder::BindSelectList(duckdb_libpgquery::PGList *list) -> std::vector<std::unique_ptr<BoundExpression>> {
  std::vector<std::unique_ptr<BoundExpression>> exprs;
  auto select_list = std::vector<std::unique_ptr<BoundExpression>>{};
  bool is_select_star = false;

  for (auto node = list->head; node != nullptr; node = lnext(node)) {
    auto target = reinterpret_cast<duckdb_libpgquery::PGNode *>(node->data.ptr_value);

    auto expr = BindExpression(target);

    if (expr->type_ == ExpressionType::STAR) {
      // Process `SELECT *`.
      if (!select_list.empty()) {
        throw bustub::Exception("select * cannot have other expressions in list");
      }
      select_list = GetAllColumns(*scope_);
      is_select_star = true;
    } else {
      if (is_select_star) {
        throw bustub::Exception("select * cannot have other expressions in list");
      }
      select_list.push_back(std::move(expr));
    }
  }

  return select_list;
}

auto Binder::BindExpressionList(duckdb_libpgquery::PGList *list) -> std::vector<std::unique_ptr<BoundExpression>> {
  std::vector<std::unique_ptr<BoundExpression>> exprs;
  auto select_list = std::vector<std::unique_ptr<BoundExpression>>{};

  for (auto node = list->head; node != nullptr; node = lnext(node)) {
    auto target = reinterpret_cast<duckdb_libpgquery::PGNode *>(node->data.ptr_value);

    auto expr = BindExpression(target);

    if (expr->type_ == ExpressionType::STAR) {
      throw bustub::Exception("unsupport * in expression list");
    }

    select_list.push_back(std::move(expr));
  }

  return select_list;
}

auto Binder::BindConstant(duckdb_libpgquery::PGAConst *node) -> std::unique_ptr<BoundExpression> {
  BUSTUB_ASSERT(node, "nullptr");
  const auto &val = node->val;
  switch (val.type) {
    case duckdb_libpgquery::T_PGInteger: {
      BUSTUB_ENSURE(val.val.ival <= BUSTUB_INT32_MAX, "value out of range");
      return std::make_unique<BoundConstant>(ValueFactory::GetIntegerValue(static_cast<int32_t>(val.val.ival)));
    }
    case duckdb_libpgquery::T_PGString: {
      return std::make_unique<BoundConstant>(ValueFactory::GetVarcharValue(val.val.str));
    }
    case duckdb_libpgquery::T_PGNull: {
      // TODO(chi): cast integer null to other types
      return std::make_unique<BoundConstant>(ValueFactory::GetNullValueByType(TypeId::INTEGER));
    }
    default:
      break;
  }
  throw bustub::Exception(fmt::format("unsupported pg value: {}", Binder::NodeTagToString(val.type)));
}

auto Binder::BindColumnRef(duckdb_libpgquery::PGColumnRef *node) -> std::unique_ptr<BoundExpression> {
  BUSTUB_ASSERT(node, "nullptr");
  auto fields = node->fields;
  auto head_node = static_cast<duckdb_libpgquery::PGNode *>(fields->head->data.ptr_value);
  switch (head_node->type) {
    case duckdb_libpgquery::T_PGString: {
      if (fields->length < 1) {
        throw bustub::Exception("Unexpected field length");
      }
      std::vector<std::string> column_names;
      for (auto node = fields->head; node != nullptr; node = node->next) {
        column_names.emplace_back(reinterpret_cast<duckdb_libpgquery::PGValue *>(node->data.ptr_value)->val.str);
      }
      return ResolveColumn(*scope_, column_names);
    }
    case duckdb_libpgquery::T_PGAStar: {
      return BindStar(reinterpret_cast<duckdb_libpgquery::PGAStar *>(head_node));
    }
    default:
      throw bustub::Exception(
          fmt::format("ColumnRef type {} not implemented!", Binder::NodeTagToString(head_node->type)));
  }
}

auto Binder::BindResTarget(duckdb_libpgquery::PGResTarget *root) -> std::unique_ptr<BoundExpression> {
  BUSTUB_ASSERT(root, "nullptr");
  auto expr = BindExpression(root->val);
  if (!expr) {
    return nullptr;
  }
  if (root->name != nullptr) {
    return std::make_unique<BoundAlias>(root->name, std::move(expr));
  }
  return expr;
}

auto Binder::BindStar(duckdb_libpgquery::PGAStar *node) -> std::unique_ptr<BoundExpression> {
  BUSTUB_ASSERT(node, "nullptr");
  return std::make_unique<BoundStar>();
}

auto Binder::BindFuncCall(duckdb_libpgquery::PGFuncCall *root) -> std::unique_ptr<BoundExpression> {
  BUSTUB_ASSERT(root, "nullptr");
  auto name = root->funcname;
  auto function_name =
      StringUtil::Lower(reinterpret_cast<duckdb_libpgquery::PGValue *>(name->head->data.ptr_value)->val.str);

  std::vector<std::unique_ptr<BoundExpression>> children;
  if (root->args != nullptr) {
    for (auto node = root->args->head; node != nullptr; node = node->next) {
      auto child_expr = BindExpression(static_cast<duckdb_libpgquery::PGNode *>(node->data.ptr_value));
      children.push_back(std::move(child_expr));
    }
  }

  if (function_name == "min" || function_name == "max" || function_name == "first" || function_name == "last" ||
      function_name == "sum" || function_name == "count") {
    // Rewrite count(*) to count_star().
    if (function_name == "count" && children.empty()) {
      function_name = "count_star";
    }

    // Bind function as agg call.
    return std::make_unique<BoundAggCall>(function_name, root->agg_distinct, std::move(children));
  }
  throw bustub::Exception(fmt::format("unsupported func call {}", function_name));
}

/**
 * @brief Get `BoundColumnRef` from the schema.
 */
static auto ResolveColumnRefFromSchema(const Schema &schema, const std::vector<std::string> &col_name)
    -> std::unique_ptr<BoundColumnRef> {
  if (col_name.size() != 1) {
    return nullptr;
  }
  std::unique_ptr<BoundColumnRef> column_ref = nullptr;
  for (const auto &column : schema.GetColumns()) {
    if (StringUtil::Lower(column.GetName()) == col_name[0]) {
      if (column_ref != nullptr) {
        throw Exception(fmt::format("{} is ambiguous in schema", fmt::join(col_name, ".")));
      }
      column_ref = std::make_unique<BoundColumnRef>(std::vector{column.GetName()});
    }
  }
  return column_ref;
}

/**
 * @brief Get `BoundColumnRef` from the table. Returns something like `alias.column` or `table_name.column`.
 */
static auto ResolveColumnRefFromBaseTableRef(const BoundBaseTableRef &table_ref,
                                             const std::vector<std::string> &col_name)
    -> std::unique_ptr<BoundColumnRef> {
  auto bound_table_name = table_ref.GetBoundTableName();
  // Firstly, try directly resolve the column name through schema
  std::unique_ptr<BoundColumnRef> direct_resolved_expr =
      BoundColumnRef::Prepend(ResolveColumnRefFromSchema(table_ref.schema_, col_name), bound_table_name);

  std::unique_ptr<BoundColumnRef> strip_resolved_expr = nullptr;

  // Then, try strip the prefix and match again
  if (col_name.size() > 1) {
    // Strip alias and resolve again
    if (col_name[0] == bound_table_name) {
      auto strip_column_name = col_name;
      strip_column_name.erase(strip_column_name.begin());
      auto x = ResolveColumnRefFromSchema(table_ref.schema_, strip_column_name);
      strip_resolved_expr = BoundColumnRef::Prepend(std::move(x), bound_table_name);
    }
  }

  if (strip_resolved_expr != nullptr && direct_resolved_expr != nullptr) {
    throw bustub::Exception(fmt::format("{} is ambiguous in table {}", fmt::join(col_name, "."), table_ref.table_));
  }
  if (strip_resolved_expr != nullptr) {
    return strip_resolved_expr;
  }
  return direct_resolved_expr;
}

static auto MatchSuffix(const std::vector<std::string> &suffix, const std::vector<std::string> &full_name) -> bool {
  std::vector<std::string> lowercase_full_name;
  lowercase_full_name.reserve(full_name.size());
  for (const auto &col : full_name) {
    lowercase_full_name.push_back(StringUtil::Lower(col));
  }
  if (suffix.size() > lowercase_full_name.size()) {
    return false;
  }
  return std::equal(suffix.rbegin(), suffix.rend(), lowercase_full_name.rbegin());
}

static auto ResolveColumnRefFromSelectList(const std::vector<std::vector<std::string>> &subquery_select_list,
                                           const std::vector<std::string> &col_name)
    -> std::unique_ptr<BoundColumnRef> {
  std::unique_ptr<BoundColumnRef> column_ref = nullptr;
  for (const auto &column_full_name : subquery_select_list) {
    if (MatchSuffix(col_name, column_full_name)) {
      if (column_ref != nullptr) {
        throw Exception(fmt::format("{} is ambiguous in subquery select list", fmt::join(col_name, ".")));
      }
      column_ref = std::make_unique<BoundColumnRef>(column_full_name);
    }
  }
  return column_ref;
}

static auto ResolveColumnRefFromSubqueryRef(const BoundSubqueryRef &subquery_ref,
                                            const std::vector<std::string> &col_name) {
  // Firstly, try directly resolve the column name through schema
  std::unique_ptr<BoundColumnRef> direct_resolved_expr = BoundColumnRef::Prepend(
      ResolveColumnRefFromSelectList(subquery_ref.select_list_name_, col_name), subquery_ref.alias_);

  std::unique_ptr<BoundColumnRef> strip_resolved_expr = nullptr;

  // Then, try strip the prefix and match again
  if (col_name.size() > 1) {
    if (col_name[0] == subquery_ref.alias_) {
      auto strip_column_name = col_name;
      strip_column_name.erase(strip_column_name.begin());
      strip_resolved_expr = BoundColumnRef::Prepend(
          ResolveColumnRefFromSelectList(subquery_ref.select_list_name_, strip_column_name), subquery_ref.alias_);
    }
  }

  if (strip_resolved_expr != nullptr && direct_resolved_expr != nullptr) {
    throw bustub::Exception(
        fmt::format("{} is ambiguous in subquery {}", fmt::join(col_name, "."), subquery_ref.alias_));
  }
  if (strip_resolved_expr != nullptr) {
    return strip_resolved_expr;
  }
  return direct_resolved_expr;
}

static auto ResolveColumnInternal(const BoundTableRef &table_ref, const std::vector<std::string> &col_name)
    -> std::unique_ptr<BoundExpression> {
  switch (table_ref.type_) {
    case TableReferenceType::BASE_TABLE: {
      const auto &base_table_ref = dynamic_cast<const BoundBaseTableRef &>(table_ref);
      return ResolveColumnRefFromBaseTableRef(base_table_ref, col_name);
    }
    case TableReferenceType::CROSS_PRODUCT: {
      const auto &cross_product_ref = dynamic_cast<const BoundCrossProductRef &>(table_ref);
      auto left_column = ResolveColumnInternal(*cross_product_ref.left_, col_name);
      auto right_column = ResolveColumnInternal(*cross_product_ref.right_, col_name);
      if (left_column && right_column) {
        throw Exception(fmt::format("{} is ambiguous", fmt::join(col_name, ".")));
      }
      if (left_column != nullptr) {
        return left_column;
      }
      return right_column;
    }
    case TableReferenceType::JOIN: {
      const auto &join_ref = dynamic_cast<const BoundJoinRef &>(table_ref);
      auto left_column = ResolveColumnInternal(*join_ref.left_, col_name);
      auto right_column = ResolveColumnInternal(*join_ref.right_, col_name);
      if (left_column != nullptr && right_column != nullptr) {
        throw Exception(fmt::format("{} is ambiguous", fmt::join(col_name, ".")));
      }
      if (left_column != nullptr) {
        return left_column;
      }
      return right_column;
    }
    case TableReferenceType::SUBQUERY: {
      const auto &subquery_ref = dynamic_cast<const BoundSubqueryRef &>(table_ref);
      return ResolveColumnRefFromSubqueryRef(subquery_ref, col_name);
    }
    default:
      throw bustub::Exception("unsupported TableReferenceType");
  }
}

auto Binder::ResolveColumn(const BoundTableRef &scope, const std::vector<std::string> &col_name)
    -> std::unique_ptr<BoundExpression> {
  BUSTUB_ASSERT(!scope.IsInvalid(), "invalid scope");
  auto expr = ResolveColumnInternal(scope, col_name);
  if (!expr) {
    throw bustub::Exception(fmt::format("column {} not found", fmt::join(col_name, ".")));
  }
  return expr;
}

auto Binder::BindWhere(duckdb_libpgquery::PGNode *root) -> std::unique_ptr<BoundExpression> {
  return BindExpression(root);
}

auto Binder::BindGroupBy(duckdb_libpgquery::PGList *list) -> std::vector<std::unique_ptr<BoundExpression>> {
  return BindExpressionList(list);
}

auto Binder::BindHaving(duckdb_libpgquery::PGNode *root) -> std::unique_ptr<BoundExpression> {
  return BindExpression(root);
}

auto Binder::BindAExpr(duckdb_libpgquery::PGAExpr *root) -> std::unique_ptr<BoundExpression> {
  BUSTUB_ASSERT(root, "nullptr");
  auto name = std::string((reinterpret_cast<duckdb_libpgquery::PGValue *>(root->name->head->data.ptr_value))->val.str);

  if (root->kind != duckdb_libpgquery::PG_AEXPR_OP) {
    throw bustub::Exception("unsupported op in AExpr");
  }

  std::unique_ptr<BoundExpression> left_expr = nullptr;
  std::unique_ptr<BoundExpression> right_expr = nullptr;

  if (root->lexpr != nullptr) {
    left_expr = BindExpression(root->lexpr);
  }
  if (root->rexpr != nullptr) {
    right_expr = BindExpression(root->rexpr);
  }

  if (left_expr && right_expr) {
    return std::make_unique<BoundBinaryOp>(name, std::move(left_expr), std::move(right_expr));
  }
  if (!left_expr && right_expr) {
    return std::make_unique<BoundUnaryOp>(name, std::move(right_expr));
  }
  throw bustub::Exception("unsupported AExpr: left == null while right != null");
}

auto Binder::BindBoolExpr(duckdb_libpgquery::PGBoolExpr *root) -> std::unique_ptr<BoundExpression> {
  BUSTUB_ASSERT(root, "nullptr");
  switch (root->boolop) {
    case duckdb_libpgquery::PG_AND_EXPR:
    case duckdb_libpgquery::PG_OR_EXPR: {
      std::string op_name;
      if (root->boolop == duckdb_libpgquery::PG_AND_EXPR) {
        op_name = "and";
      } else if (root->boolop == duckdb_libpgquery::PG_OR_EXPR) {
        op_name = "or";
      } else {
        UNREACHABLE("invalid op");
      }

      auto exprs = BindExpressionList(root->args);
      if (exprs.size() <= 1) {
        throw bustub::Exception("AND should have at least 1 arg");
      }
      auto expr = std::make_unique<BoundBinaryOp>("and", std::move(exprs[0]), std::move(exprs[1]));
      for (size_t i = 2; i < exprs.size(); i++) {
        expr = std::make_unique<BoundBinaryOp>("and", std::move(expr), std::move(exprs[i]));
      }
      return expr;
    }
    case duckdb_libpgquery::PG_NOT_EXPR: {
      auto exprs = BindExpressionList(root->args);
      if (exprs.size() != 1) {
        throw bustub::Exception("NOT should have 1 arg");
      }
      return std::make_unique<BoundUnaryOp>("not", std::move(exprs[0]));
    }
  }
  UNREACHABLE("We should have handled all cases!");
}

auto Binder::BindExpression(duckdb_libpgquery::PGNode *node) -> std::unique_ptr<BoundExpression> {
  BUSTUB_ASSERT(node, "nullptr");
  switch (node->type) {
    case duckdb_libpgquery::T_PGColumnRef:
      return BindColumnRef(reinterpret_cast<duckdb_libpgquery::PGColumnRef *>(node));
    case duckdb_libpgquery::T_PGAConst:
      return BindConstant(reinterpret_cast<duckdb_libpgquery::PGAConst *>(node));
    case duckdb_libpgquery::T_PGResTarget:
      return BindResTarget(reinterpret_cast<duckdb_libpgquery::PGResTarget *>(node));
    case duckdb_libpgquery::T_PGAStar:
      return BindStar(reinterpret_cast<duckdb_libpgquery::PGAStar *>(node));
    case duckdb_libpgquery::T_PGFuncCall:
      return BindFuncCall(reinterpret_cast<duckdb_libpgquery::PGFuncCall *>(node));
    case duckdb_libpgquery::T_PGAExpr:
      return BindAExpr(reinterpret_cast<duckdb_libpgquery::PGAExpr *>(node));
    case duckdb_libpgquery::T_PGBoolExpr:
      return BindBoolExpr(reinterpret_cast<duckdb_libpgquery::PGBoolExpr *>(node));
    default:
      break;
  }
  throw bustub::Exception(fmt::format("Expr of type {} not implemented", Binder::NodeTagToString(node->type)));
}

auto Binder::BindLimitCount(duckdb_libpgquery::PGNode *root) -> std::unique_ptr<BoundExpression> {
  return BindExpression(root);
}

auto Binder::BindLimitOffset(duckdb_libpgquery::PGNode *root) -> std::unique_ptr<BoundExpression> {
  return BindExpression(root);
}

auto Binder::BindExplain(duckdb_libpgquery::PGExplainStmt *stmt) -> std::unique_ptr<ExplainStatement> {
<<<<<<< HEAD
  return std::make_unique<ExplainStatement>(BindStatement(stmt->query));
=======
  uint8_t explain_options =
      ExplainOptions::PLANNER | ExplainOptions::OPTIMIZER | ExplainOptions::BINDER | ExplainOptions::SCHEMA;
  if (stmt->options != nullptr) {
    explain_options = ExplainOptions::INVALID;
    for (auto node = stmt->options->head; node != nullptr; node = node->next) {
      auto temp = reinterpret_cast<duckdb_libpgquery::PGDefElem *>(node->data.ptr_value);
      if (strcmp(temp->defname, "planner") == 0 || strcmp(temp->defname, "p") == 0) {
        explain_options |= ExplainOptions::PLANNER;
      }
      if (strcmp(temp->defname, "binder") == 0 || strcmp(temp->defname, "b") == 0) {
        explain_options |= ExplainOptions::BINDER;
      }
      if (strcmp(temp->defname, "optimizer") == 0 || strcmp(temp->defname, "o") == 0) {
        explain_options |= ExplainOptions::OPTIMIZER;
      }
      if (strcmp(temp->defname, "schema") == 0 || strcmp(temp->defname, "s") == 0) {
        explain_options |= ExplainOptions::SCHEMA;
      }
    }
  }
  return std::make_unique<ExplainStatement>(TransformStatement(stmt->query), explain_options);
>>>>>>> 80c27797
}

//===----------------------------------------------------------------------===//
// Copyright 2018-2022 Stichting DuckDB Foundation
//
// Permission is hereby granted, free of charge, to any person obtaining a copy
// of this software and associated documentation files (the "Software"), to deal
// in the Software without restriction, including without limitation the rights
// to use, copy, modify, merge, publish, distribute, sublicense, and/or sell
// copies of the Software, and to permit persons to whom the Software is
// furnished to do so, subject to the following conditions:

// The above copyright notice and this permission notice (including the next paragraph)
// shall be included in all copies or substantial portions of the Software.

// THE SOFTWARE IS PROVIDED "AS IS", WITHOUT WARRANTY OF ANY KIND, EXPRESS OR
// IMPLIED, INCLUDING BUT NOT LIMITED TO THE WARRANTIES OF MERCHANTABILITY,
// FITNESS FOR A PARTICULAR PURPOSE AND NONINFRINGEMENT. IN NO EVENT SHALL THE
// AUTHORS OR COPYRIGHT HOLDERS BE LIABLE FOR ANY CLAIM, DAMAGES OR OTHER
// LIABILITY, WHETHER IN AN ACTION OF CONTRACT, TORT OR OTHERWISE, ARISING FROM,
// OUT OF OR IN CONNECTION WITH THE SOFTWARE OR THE USE OR OTHER DEALINGS IN
// THE SOFTWARE.
//===----------------------------------------------------------------------===//

auto Binder::BindSort(duckdb_libpgquery::PGList *list) -> std::vector<std::unique_ptr<BoundOrderBy>> {
  auto order_by = std::vector<std::unique_ptr<BoundOrderBy>>{};

  for (auto node = list->head; node != nullptr; node = node->next) {
    auto temp = reinterpret_cast<duckdb_libpgquery::PGNode *>(node->data.ptr_value);
    if (temp->type == duckdb_libpgquery::T_PGSortBy) {
      OrderByType type;
      auto sort = reinterpret_cast<duckdb_libpgquery::PGSortBy *>(temp);
      auto target = sort->node;
      if (sort->sortby_dir == duckdb_libpgquery::PG_SORTBY_DEFAULT) {
        type = OrderByType::DEFAULT;
      } else if (sort->sortby_dir == duckdb_libpgquery::PG_SORTBY_ASC) {
        type = OrderByType::ASC;
      } else if (sort->sortby_dir == duckdb_libpgquery::PG_SORTBY_DESC) {
        type = OrderByType::DESC;
      } else {
        throw NotImplementedException("unimplemented order by type");
      }
      auto order_expression = BindExpression(target);
      order_by.emplace_back(std::make_unique<BoundOrderBy>(type, std::move(order_expression)));
    } else {
      throw NotImplementedException("unsupported order by node");
    }
  }
  return order_by;
}

//===----------------------------------------------------------------------===//
// End Copyright 2018-2022 Stichting DuckDB Foundation
//===----------------------------------------------------------------------===//

}  // namespace bustub<|MERGE_RESOLUTION|>--- conflicted
+++ resolved
@@ -735,9 +735,6 @@
 }
 
 auto Binder::BindExplain(duckdb_libpgquery::PGExplainStmt *stmt) -> std::unique_ptr<ExplainStatement> {
-<<<<<<< HEAD
-  return std::make_unique<ExplainStatement>(BindStatement(stmt->query));
-=======
   uint8_t explain_options =
       ExplainOptions::PLANNER | ExplainOptions::OPTIMIZER | ExplainOptions::BINDER | ExplainOptions::SCHEMA;
   if (stmt->options != nullptr) {
@@ -758,8 +755,7 @@
       }
     }
   }
-  return std::make_unique<ExplainStatement>(TransformStatement(stmt->query), explain_options);
->>>>>>> 80c27797
+  return std::make_unique<ExplainStatement>(BindStatement(stmt->query), explain_options);
 }
 
 //===----------------------------------------------------------------------===//
