--- conflicted
+++ resolved
@@ -4,7 +4,6 @@
 namespace bustub {
 
 auto Optimizer::Optimize(const AbstractPlanNodeRef &plan) -> AbstractPlanNodeRef {
-<<<<<<< HEAD
   if (force_starter_rule_) {
     // Use starter rules when `force_starter_rule_` is set to true.
     auto p = plan;
@@ -12,19 +11,11 @@
     p = OptimizeMergeFilterNLJ(p);
     p = OptimizeNLJAsIndexJoin(p);
     p = OptimizeOrderByAsIndexScan(p);
+    p = OptimizeSortLimitAsTopN(p);
     return p;
   }
   // By default, use user-defined rules.
   return OptimizeCustom(plan);
-=======
-  auto p1 = OptimizeMergeProjection(plan);
-  auto p2 = OptimizeMergeFilterNLJ(p1);
-  auto p3 = OptimizeNLJAsIndexJoin(p2);
-  auto p4 = OptimizeNLJAsHashJoin(p3);
-  auto p5 = OptimizeOrderByAsIndexScan(p4);
-  auto p6 = OptimizeSortLimitAsTopN(p5);
-  return p6;
->>>>>>> 78c8f612
 }
 
 }  // namespace bustub