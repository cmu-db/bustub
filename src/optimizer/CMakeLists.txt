add_library(
    bustub_optimizer
    OBJECT
    merge_projection.cpp
    merge_filter_nlj.cpp
    nlj_as_hash_join.cpp
    nlj_as_index_join.cpp
    optimizer.cpp
<<<<<<< HEAD
    optimizer_custom_rules.cpp
    order_by_index_scan.cpp)
=======
    order_by_index_scan.cpp
    sort_limit_as_topn.cpp)
>>>>>>> 78c8f612

set(ALL_OBJECT_FILES
    ${ALL_OBJECT_FILES} $<TARGET_OBJECTS:bustub_optimizer>
    PARENT_SCOPE)<|MERGE_RESOLUTION|>--- conflicted
+++ resolved
@@ -6,13 +6,9 @@
     nlj_as_hash_join.cpp
     nlj_as_index_join.cpp
     optimizer.cpp
-<<<<<<< HEAD
     optimizer_custom_rules.cpp
-    order_by_index_scan.cpp)
-=======
     order_by_index_scan.cpp
     sort_limit_as_topn.cpp)
->>>>>>> 78c8f612
 
 set(ALL_OBJECT_FILES
     ${ALL_OBJECT_FILES} $<TARGET_OBJECTS:bustub_optimizer>
